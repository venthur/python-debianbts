--- conflicted
+++ resolved
@@ -200,15 +200,9 @@
         return val
 
 
-<<<<<<< HEAD
 def get_status(
     nrs: int | list[int] | tuple[int],
-    *additional: list[int],
 ) -> list[Bugreport]:
-
-=======
-def get_status(nrs):
->>>>>>> 8ee3472d
     """Returns a list of Bugreport objects.
 
     Given a list of bugnumbers this method returns a list of Bugreport
@@ -218,13 +212,6 @@
     ----------
     nrs :
         The bugnumbers
-<<<<<<< HEAD
-    additional :
-        Deprecated! The remaining positional arguments are treated as
-        bugnumbers. This is deprecated since 2.10.0, please use the
-        `nrs` parameter instead.
-=======
->>>>>>> 8ee3472d
 
     Returns
     -------
@@ -251,15 +238,10 @@
     return bugs
 
 
-<<<<<<< HEAD
 def get_usertag(
     email: str,
     tags: None | list[str] | tuple[str] = None,
-    *moretags: list[str] | None,
 ) -> dict[str, list[int]]:
-=======
-def get_usertag(email, tags=None):
->>>>>>> 8ee3472d
     """Get buglists by usertags.
 
     Parameters
@@ -268,13 +250,6 @@
     tags : list of strings
         If tags are given the dictionary is limited to the matching
         tags, if no tags are given all available tags are returned.
-<<<<<<< HEAD
-    moretags :
-        Deprecated! The remaining positional arguments are treated as
-        tags. This is deprecated since 2.10.0, please use the `tags`
-        parameter instead.
-=======
->>>>>>> 8ee3472d
 
     Returns
     -------
@@ -372,24 +347,15 @@
     return [int(item_el) for item_el in items_el.children() or []]
 
 
-<<<<<<< HEAD
-def get_bugs(*key_value: list[str] | None, **kwargs: str) -> list[int]:
-=======
-def get_bugs(**kwargs):
->>>>>>> 8ee3472d
+def get_bugs(
+    **kwargs: str,
+) -> list[int]:
     """Get list of bugs matching certain criteria.
 
     The conditions are defined by the keyword arguments.
 
     Arguments
     ---------
-<<<<<<< HEAD
-    key_value :
-        Deprecated! The positional arguments are treated as key-values.
-        This is deprecated since 2.10.0, please use the `kwargs`
-        parameters instead.
-=======
->>>>>>> 8ee3472d
     kwargs :
         Possible keywords are:
             * "package": bugs for the given package
