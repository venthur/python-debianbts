--- conflicted
+++ resolved
@@ -1,16 +1,14 @@
-<<<<<<< HEAD
 python-debianbts (3.0.0) UNRELEASED; urgency=medium
 
   * Dropped Python2 support!
 
  -- Bastian Venthur <venthur@debian.org>  Sat, 12 Jan 2019 16:21:09 +0100
-=======
+
 python-debianbts (2.9.0) unstable; urgency=medium
 
   * Added done_by field to Bug Status (Closes: #943529)
 
  -- Bastian Venthur <venthur@debian.org>  Fri, 01 Nov 2019 12:32:15 +0100
->>>>>>> 14b63391
 
 python-debianbts (2.8.2) unstable; urgency=medium
 
