# Changelog

<<<<<<< HEAD
## [unreleased]

* Dropped Python2 support
=======
## [2.9.0] - 2019-11-01

* Added `done_by` field to Bug Status

>>>>>>> 14b63391

## [2.8.2] - 2018-12-31

* Fixed compatibility with pysimplesoap 1.16.2 (patch by Gaetano Guerriero)

## [2.8.1] - 2018-12-30

* Fixed version

## [2.8.0] - 2018-12-30

* Added HTTP/S proxy support
* Changed license to MIT
* Improved packaging
* Dropped Python 3.3 support
* Moved from nose to pytest and updated the tests accordingly
* Run linter on tests as well
* Fixed several unicode related tests
* Fixed several linter problems
* Improved parsing of emails on `get_bug_log`

## [2.7.3] - 2018-06-17

* Added Makefile
* Added flake8 to test
* excluded version 1.16.2 pysimplesoap as it is buggy
  See: https://github.com/pysimplesoap/pysimplesoap/issues/167

## [2.7.2] - 2018-02-17

* Minor fix in __main__.py

## [2.7.1] - 2017-11-03

* Fix python_requires

## [2.7.0] - 2017-11-03

* Added Changelog
* Updated packaging
* Added basis for CLI
* Added Travis CI
* Added LICENSE file
* Added long description
* Prevent `None` prefix in `SOAPAction`
* Replaced deprecated assertX methods
* Some whitespace fixes

## [2.6.3] - 2017-09-17<|MERGE_RESOLUTION|>--- conflicted
+++ resolved
@@ -1,15 +1,12 @@
 # Changelog
 
-<<<<<<< HEAD
 ## [unreleased]
 
 * Dropped Python2 support
-=======
+
 ## [2.9.0] - 2019-11-01
 
 * Added `done_by` field to Bug Status
-
->>>>>>> 14b63391
 
 ## [2.8.2] - 2018-12-31
 
